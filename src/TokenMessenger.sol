--- conflicted
+++ resolved
@@ -237,7 +237,6 @@
     }
 
     /**
-<<<<<<< HEAD
      * @notice Add nonce manager for the local domain.
      * @dev Reverts if a nonce manager is already set for the local domain.
      * @param newNonceManager The address of the nonce manager on the local domain.
@@ -265,8 +264,7 @@
     }
 
     /**
-=======
->>>>>>> 18039882
+    
      * @notice Withdraw by owner only, to collect payment for depositForBurn
      */
     function withdraw(uint256 amount) external onlyOwner {
@@ -295,13 +293,7 @@
         require(_amount > 0, "Amount must be nonzero");
         require(_mintRecipient != bytes32(0), "Mint recipient must be nonzero");
 
-<<<<<<< HEAD
         bytes32 _destinationTokenMessenger = _getRemoteTokenMessenger(_destinationDomain);
-=======
-        bytes32 _destinationTokenMessenger = _getRemoteTokenMessenger(
-            _destinationDomain
-        );
->>>>>>> 18039882
         require(_destinationTokenMessenger != bytes32(0), "Remote token messenger not set");
 
         ITokenBurner _localBurner = _getLocalBurner();
